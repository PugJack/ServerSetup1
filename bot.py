--- conflicted
+++ resolved
@@ -206,11 +206,7 @@
         value=(
             "`/preview` - Preview any template\n"
             "`/submit-template` - Share your setup\n" 
-<<<<<<< HEAD
-            "`/serverhub` - Promotion Hub (40+ channels)\n"
-=======
-            "`/serverhub` - Create full server\n"
->>>>>>> 4a9d4f39
+            "`/promohub` - Promotion Hub (40+ channels)\n"
             "`/gaming` - Gaming template (30+ channels)\n"
             "`/community` - Community template (25+ channels)\n"
             "`/chillhangout` - Chill server for vibing\n"
@@ -262,11 +258,7 @@
             support_button = discord.ui.Button(
                 label="Support Server",
                 style=discord.ButtonStyle.link,
-<<<<<<< HEAD
                 url="https://discord.gg/ZSytBRcmjA",
-=======
-                url="https://discord.gg/7Nqw739Ak8",
->>>>>>> 4a9d4f39
                 emoji="🛟"
             )
             self.add_item(support_button)
@@ -824,9 +816,9 @@
         logger.error(f"Error generating template preview: {e}")
         await interaction.response.send_message(f"Error generating preview: {str(e)}", ephemeral=True)
 
-@bot.tree.command(name="serverhub", description="Create a Server Hub template with 50+ channels")
+@bot.tree.command(name="promohub", description="Create a Server Hub template with 50+ channels")
 @app_commands.checks.has_permissions(administrator=True)
-async def serverhub(interaction: discord.Interaction):
+async def promohub(interaction: discord.Interaction):
     """Creates a Server Hub template with 50+ channels."""
     if not interaction.guild or interaction.user.id != interaction.guild.owner_id:
         await interaction.response.send_message("This command can only be used by the server owner!", ephemeral=True)
